use oxvg_ast::{
    element::Element,
    visitor::{Context, PrepareOutcome, Visitor},
};
use serde::{Deserialize, Serialize};

<<<<<<< HEAD
#[derive(Deserialize, Serialize, Clone)]
pub struct RemoveTitle(pub bool);
=======
#[derive(Deserialize, Serialize, Debug, Clone)]
pub struct RemoveTitle(bool);
>>>>>>> 38ab8ddd

impl<E: Element> Visitor<E> for RemoveTitle {
    type Error = String;

    fn prepare(
        &mut self,
        _document: &E,
        _context_flags: &mut oxvg_ast::visitor::ContextFlags,
    ) -> oxvg_ast::visitor::PrepareOutcome {
        if self.0 {
            PrepareOutcome::none
        } else {
            PrepareOutcome::skip
        }
    }

    fn element(&mut self, element: &mut E, _context: &mut Context<E>) -> Result<(), String> {
        if element.prefix().is_some() || element.local_name().as_ref() != "title" {
            return Ok(());
        }
        element.remove();

        Ok(())
    }
}

impl Default for RemoveTitle {
    fn default() -> Self {
        Self(true)
    }
}

#[test]
fn remove_title() -> anyhow::Result<()> {
    use crate::test_config;

    insta::assert_snapshot!(test_config(
        r#"{ "removeTitle": true }"#,
        Some(
            r#"<svg xmlns="http://www.w3.org/2000/svg">
    <title>...</title>
    <g/>
</svg>"#
        ),
    )?);

    Ok(())
}<|MERGE_RESOLUTION|>--- conflicted
+++ resolved
@@ -4,13 +4,8 @@
 };
 use serde::{Deserialize, Serialize};
 
-<<<<<<< HEAD
-#[derive(Deserialize, Serialize, Clone)]
+#[derive(Deserialize, Serialize, Debug, Clone)]
 pub struct RemoveTitle(pub bool);
-=======
-#[derive(Deserialize, Serialize, Debug, Clone)]
-pub struct RemoveTitle(bool);
->>>>>>> 38ab8ddd
 
 impl<E: Element> Visitor<E> for RemoveTitle {
     type Error = String;
