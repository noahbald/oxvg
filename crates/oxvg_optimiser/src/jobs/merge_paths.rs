--- conflicted
+++ resolved
@@ -16,11 +16,7 @@
 use oxvg_path::{command, Path};
 use serde::{Deserialize, Serialize};
 
-<<<<<<< HEAD
-#[derive(Deserialize, Serialize, Clone)]
-=======
-#[derive(Deserialize, Serialize, Debug, Clone, Default)]
->>>>>>> 38ab8ddd
+#[derive(Deserialize, Serialize, Debug, Clone)]
 #[serde(rename_all = "camelCase")]
 pub struct MergePaths {
     #[serde(default = "default_force")]
