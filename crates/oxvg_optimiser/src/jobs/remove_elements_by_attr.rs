--- conflicted
+++ resolved
@@ -6,11 +6,7 @@
 };
 use serde::{Deserialize, Serialize};
 
-<<<<<<< HEAD
-#[derive(Deserialize, Serialize, Clone)]
-=======
-#[derive(Deserialize, Serialize, Debug, Clone, Default)]
->>>>>>> 38ab8ddd
+#[derive(Deserialize, Serialize, Debug, Clone)]
 pub struct RemoveElementsByAttr {
     #[serde(default = "Vec::new")]
     pub id: Vec<String>,
