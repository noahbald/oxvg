--- conflicted
+++ resolved
@@ -11,8 +11,7 @@
     pub view_box_data: Option<ViewBoxData>,
 }
 
-<<<<<<< HEAD
-#[derive(Default, Clone)]
+#[derive(Default, Clone, Debug)]
 pub struct ViewBoxData {
     pub top: f64,
     pub right: f64,
@@ -20,16 +19,6 @@
     pub left: f64,
     pub width: f64,
     pub height: f64,
-=======
-#[derive(Default, Clone, Debug)]
-struct ViewBoxData {
-    top: f64,
-    right: f64,
-    bottom: f64,
-    left: f64,
-    width: f64,
-    height: f64,
->>>>>>> 38ab8ddd
 }
 
 impl<E: Element> Visitor<E> for RemoveOffCanvasPaths {
